from contextlib import contextmanager
from dataclasses import dataclass
from typing import Any, Callable, Dict, Optional, Protocol, Union

from sqlalchemy.orm import Session

from sirep.domain.enums import Step
from sirep.domain.models import JobRun
from sirep.infra.db import SessionLocal
from sirep.infra.repositories import EventRepository, JobRunRepository, PlanRepository

@contextmanager
def unit_of_work():
    db: Session = SessionLocal()
    try:
        yield db
        db.commit()
    except Exception:
        db.rollback()
        raise
    finally:
        db.close()

class ServiceResult(Dict[str, Any]):
    """Convenience mapping used by service layer helpers."""


@dataclass
class StepJobOutcome:
    """Result returned by callbacks executed via :func:`run_step_job`."""

    data: Optional[Dict[str, Any]] = None
    status: str = "FINISHED"
    info_update: Optional[Dict[str, Any]] = None


@dataclass
class StepJobContext:
    """Context shared with step execution callbacks."""

    db: Session
    plans: PlanRepository
    events: EventRepository
    jobs: JobRunRepository
    step: Step
    job: Optional[JobRun] = None


class StepJobCallback(Protocol):
    def __call__(self, ctx: "StepJobContext") -> Union[StepJobOutcome, Dict[str, Any], None]:
        """Execute the step-specific logic using the provided repositories."""


def run_step_job(
    *,
    step: Step,
    callback: StepJobCallback,
    job_name: Optional[str] = None,
    input_hash: Union[str, Callable[["StepJobContext"], str], None] = None,
) -> ServiceResult:
    """Execute a step job with shared boilerplate encapsulated.

    Parameters
    ----------
    step:
        Step being executed. Also used as default job name.
    callback:
        Function containing the specific logic for the step. It receives a
        :class:`StepJobContext` with repositories and must return either a
        :class:`StepJobOutcome`, a plain mapping with the result payload or
        ``None``.
    job_name:
        Optional explicit name for the job. Defaults to ``step``.
    input_hash:
        Optional pre-computed hash or callable that receives a context (without
        an active job) and returns the hash. Useful for hashing inputs fetched
        from the database before starting the job.
    """

    with unit_of_work() as db:
        plans = PlanRepository(db)
        events = EventRepository(db)
        jobs = JobRunRepository(db)
        context = StepJobContext(db=db, plans=plans, events=events, jobs=jobs, step=step)

        resolved_hash: Optional[str]
        if callable(input_hash):
            resolved_hash = input_hash(context)
        else:
            resolved_hash = input_hash

<<<<<<< HEAD
        if isinstance(job_name, Step):
            resolved_job_name = job_name.name
        else:
            resolved_job_name = job_name
        if resolved_job_name is None:
            resolved_job_name = step.name
        job = jobs.start(
            job_name=resolved_job_name,
=======
        resolved_job_name = job_name.name if isinstance(job_name, Step) else job_name
        default_job_name = step.name if isinstance(step, Step) else str(step)
        job = jobs.start(
            job_name=resolved_job_name or default_job_name,
>>>>>>> 3183abd4
            step=step,
            input_hash=resolved_hash,
        )
        context.job = job

        outcome = callback(context)
        if isinstance(outcome, StepJobOutcome):
            payload = ServiceResult(outcome.data or {})
            status = outcome.status
            info_update = outcome.info_update
        else:
            payload = ServiceResult(outcome or {})  # type: ignore[arg-type]
            status = "FINISHED"
            info_update = None

        jobs.finish(job.id, status=status, info_update=info_update)
        payload["job_id"] = job.id
        return payload<|MERGE_RESOLUTION|>--- conflicted
+++ resolved
@@ -89,7 +89,6 @@
         else:
             resolved_hash = input_hash
 
-<<<<<<< HEAD
         if isinstance(job_name, Step):
             resolved_job_name = job_name.name
         else:
@@ -98,12 +97,10 @@
             resolved_job_name = step.name
         job = jobs.start(
             job_name=resolved_job_name,
-=======
         resolved_job_name = job_name.name if isinstance(job_name, Step) else job_name
         default_job_name = step.name if isinstance(step, Step) else str(step)
         job = jobs.start(
             job_name=resolved_job_name or default_job_name,
->>>>>>> 3183abd4
             step=step,
             input_hash=resolved_hash,
         )
