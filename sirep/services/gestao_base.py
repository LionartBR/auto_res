--- conflicted
+++ resolved
@@ -725,24 +725,20 @@
         representacao = _representacao_value(inscricao_original, inscricao_canonica)
         if representacao is not None:
             campos["representacao"] = representacao
-<<<<<<< HEAD
         campos["parcelas_atraso"] = parcelas_normalizadas or None
-=======
         if parcelas_normalizadas:
             campos["parcelas_atraso"] = parcelas_normalizadas
->>>>>>> 135281f0
 
         dias_entrada = row.dias_atraso
         if dias_entrada is None:
             dias_entrada = dias_calculado
         elif dias_calculado is not None:
             dias_entrada = max(dias_entrada, dias_calculado)
-<<<<<<< HEAD
+
         campos["dias_em_atraso"] = dias_entrada
-=======
+
         if dias_entrada is not None:
             campos["dias_em_atraso"] = dias_entrada
->>>>>>> 135281f0
 
         status = _infer_plan_status(situacao)
         if status is not None:
